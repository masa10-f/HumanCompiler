--- conflicted
+++ resolved
@@ -167,11 +167,7 @@
     ai_features_enabled: bool = SQLField(default=False)
 
 
-<<<<<<< HEAD
 class UserSettings(UserSettingsBase, table=True):
-=======
-class UserSettings(UserSettingsBase, table=True):  # type: ignore[call-arg]
->>>>>>> 7b3bd14c
     """User settings database model"""
 
     __tablename__ = "user_settings"
@@ -194,11 +190,7 @@
     response_status: str = SQLField(max_length=20)
 
 
-<<<<<<< HEAD
 class ApiUsageLog(ApiUsageLogBase, table=True):
-=======
-class ApiUsageLog(ApiUsageLogBase, table=True):  # type: ignore[call-arg]
->>>>>>> 7b3bd14c
     """API usage log database model"""
 
     __tablename__ = "api_usage_logs"
